--- conflicted
+++ resolved
@@ -15,12 +15,12 @@
 This repo contains a rewritten production version of Annif based on the
 [prototype](https://github.com/osma/annif). It is a work in progress.
 
-### Dependencies
+## Dependencies
 
 Python 3.5+. [Pipenv](https://docs.pipenv.org/) is used for managing
 dependencies.
 
-### Installation and setup
+## Installation and setup
 
 Clone the repository.
 
@@ -42,17 +42,7 @@
 
     annif run
 
-<<<<<<< HEAD
-Run tests with the command `pytest`. To have the test watch for changes in code
-and run automatically, use pytest-watch by running `ptw`.
-
-# License
-
-The code in this repository is licensed under Apache License 2.0, except for the
-dependencies included under `annif/static/css` and `annif/static/js`,
-which have their own licenses. See the file headers for details.
-=======
-### Unit tests
+## Unit tests
 
 Run tests with the command `pipenv run pytest`. To have the test watch for
 changes in code and run automatically, use pytest-watch by running `pipenv
@@ -60,4 +50,9 @@
 
 You can also run `pipenv shell` to enter the virtual environment and then
 use `pytest` or `ptw` commands directly.
->>>>>>> 96ec7845
+
+## License
+
+The code in this repository is licensed under Apache License 2.0, except for the
+dependencies included under `annif/static/css` and `annif/static/js`,
+which have their own licenses. See the file headers for details.
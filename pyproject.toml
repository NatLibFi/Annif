[project]
name = "annif"
version = "1.5.0-dev"
description = "Automated subject indexing and classification tool"
license = "Apache-2.0"
readme = "README.md"
requires-python = ">=3.10,<3.14"

authors = [
    {name = "National Library of Finland", email = "finto-posti@helsinki.fi"},
]
maintainers = [
    {name = "Osma Suominen", email = "osma.suominen@helsinki.fi"},
    {name = "Juho Inkinen", email = "juho.inkinen@helsinki.fi"},
    {name = "Mona Lehtinen", email = "mona.lehtinen@helsinki.fi"},
]
keywords = [
    "machine-learning",
    "text-classification",
    "multilabel-classification",
    "rest-api",
    "code4lib",
    "subject-indexing",
]
classifiers = [
    "Programming Language :: Python :: 3",
    "License :: OSI Approved :: Apache Software License",
    "Operating System :: OS Independent",
    "Development Status :: 5 - Production/Stable",
]

<<<<<<< HEAD
[tool.poetry.dependencies]
python = ">=3.10,<3.14"

connexion = { version = "~3.1.0", extras = ["flask", "uvicorn", "swagger-ui"] }
click = "~8.2.1"
click-log = "0.4.*"
joblib = "~1.5.1"
nltk = "~3.9.1"
scikit-learn = "~1.7.1"
scipy = "~1.15.3"
rdflib = "~7.1.3"
requests = "~2.32.3"
gunicorn = "~23.0.0"
numpy = "~2.2.6"
optuna = "~4.5.0"
python-dateutil = "2.9.*"
tomli = { version = "~2.2.1", python = "<3.11" }
simplemma = "~1.1.1"
jsonschema = "~4.25.0"
huggingface-hub = "~0.34.4"
transformers = "<=4.49.0"

fasttext-wheel = { version = "0.9.2", optional = true }
voikko = { version = "0.5.*", optional = true }
estnltk = { version = "1.7.4", optional = true }
tensorflow-cpu = { version = "~2.20.0", optional = true }
lmdb = { version = "~1.7.3", optional = true }
omikuji = { version = "0.5.*", optional = true }
yake = { version = "~0.6.0", optional = true }
spacy = { version = "~3.8.4", optional = true }
stwfsapy = { version = "~0.6.1", optional = true }
libpecos = {version = "~1.2.7", optional = true}
=======
dependencies = [
    "click~=8.2.1",
    "click-log==0.4.*",
    "connexion[flask, uvicorn, swagger-ui]~=3.1.0",
    "gunicorn~=23.0.0",
    "huggingface-hub~=0.34.4",
    "joblib~=1.5.1",
    "jsonschema~=4.25.0",
    "nltk~=3.9.1",
    "numpy~=2.2.6",
    "optuna~=4.5.0",
    "python-dateutil==2.9.*",
    "simplemma~=1.1.1",
    "scikit-learn~=1.7.1",
    "scipy~=1.15.3",
    "requests~=2.32.3",
    "rdflib~=7.1.3",
    "tomli~=2.2.1; python_version<'3.11'",
]

[project.optional-dependencies]
fasttext = ["fasttext-numpy2==0.10.4"]
estnltk = ["estnltk==1.7.4"]
nn = ["tensorflow-cpu~=2.20.0", "lmdb~=1.7.3"]
omikuji = ["omikuji==0.5.*"]
spacy = ["spacy~=3.8.4"]
stwfsa = ["stwfsapy~=0.6.1"]
voikko = ["voikko==0.5.*"]
yake = ["yake~=0.6.0"]
>>>>>>> cf21cdb1

[tool.poetry.group.dev.dependencies]
py = "*"
pytest = "8.*"
pytest-cov = "*"
pytest-watch = "*"
pytest-flask = "*"
flake8 = "*"
bumpversion = "*"
black = "25.*"
isort = "*"
schemathesis = "3.*.*"

<<<<<<< HEAD
[tool.poetry.extras]
fasttext = ["fasttext-wheel"]
voikko = ["voikko"]
estnltk = ["estnltk"]
nn = ["tensorflow-cpu", "lmdb"]
omikuji = ["omikuji"]
yake = ["yake"]
spacy = ["spacy"]
stwfsa = ["stwfsapy"]
pecos = ["libpecos"]
=======
[project.urls]
homepage = "https://annif.org"
repository = "https://github.com/NatLibFi/Annif"
documentation = "https://github.com/NatLibFi/Annif/wiki"
>>>>>>> cf21cdb1

[project.scripts]
annif = "annif.cli:cli"

[build-system]
requires = ["poetry-core>=2.0.0,<3.0.0"]
build-backend = "poetry.core.masonry.api"

[tool.isort]
profile = "black"
line_length = "88"
skip_gitignore = true

[tool.pytest.ini_options]
markers = ["slow: marks tests as slow (deselect with '-m \"not slow\"')"]
addopts = "-m 'not slow'"<|MERGE_RESOLUTION|>--- conflicted
+++ resolved
@@ -29,40 +29,6 @@
     "Development Status :: 5 - Production/Stable",
 ]
 
-<<<<<<< HEAD
-[tool.poetry.dependencies]
-python = ">=3.10,<3.14"
-
-connexion = { version = "~3.1.0", extras = ["flask", "uvicorn", "swagger-ui"] }
-click = "~8.2.1"
-click-log = "0.4.*"
-joblib = "~1.5.1"
-nltk = "~3.9.1"
-scikit-learn = "~1.7.1"
-scipy = "~1.15.3"
-rdflib = "~7.1.3"
-requests = "~2.32.3"
-gunicorn = "~23.0.0"
-numpy = "~2.2.6"
-optuna = "~4.5.0"
-python-dateutil = "2.9.*"
-tomli = { version = "~2.2.1", python = "<3.11" }
-simplemma = "~1.1.1"
-jsonschema = "~4.25.0"
-huggingface-hub = "~0.34.4"
-transformers = "<=4.49.0"
-
-fasttext-wheel = { version = "0.9.2", optional = true }
-voikko = { version = "0.5.*", optional = true }
-estnltk = { version = "1.7.4", optional = true }
-tensorflow-cpu = { version = "~2.20.0", optional = true }
-lmdb = { version = "~1.7.3", optional = true }
-omikuji = { version = "0.5.*", optional = true }
-yake = { version = "~0.6.0", optional = true }
-spacy = { version = "~3.8.4", optional = true }
-stwfsapy = { version = "~0.6.1", optional = true }
-libpecos = {version = "~1.2.7", optional = true}
-=======
 dependencies = [
     "click~=8.2.1",
     "click-log==0.4.*",
@@ -92,7 +58,6 @@
 stwfsa = ["stwfsapy~=0.6.1"]
 voikko = ["voikko==0.5.*"]
 yake = ["yake~=0.6.0"]
->>>>>>> cf21cdb1
 
 [tool.poetry.group.dev.dependencies]
 py = "*"
@@ -106,23 +71,10 @@
 isort = "*"
 schemathesis = "3.*.*"
 
-<<<<<<< HEAD
-[tool.poetry.extras]
-fasttext = ["fasttext-wheel"]
-voikko = ["voikko"]
-estnltk = ["estnltk"]
-nn = ["tensorflow-cpu", "lmdb"]
-omikuji = ["omikuji"]
-yake = ["yake"]
-spacy = ["spacy"]
-stwfsa = ["stwfsapy"]
-pecos = ["libpecos"]
-=======
 [project.urls]
 homepage = "https://annif.org"
 repository = "https://github.com/NatLibFi/Annif"
 documentation = "https://github.com/NatLibFi/Annif/wiki"
->>>>>>> cf21cdb1
 
 [project.scripts]
 annif = "annif.cli:cli"

--- conflicted
+++ resolved
@@ -49,17 +49,6 @@
 jsonschema = "4.21.*"
 huggingface-hub = "0.22.*"
 
-<<<<<<< HEAD
-fasttext-wheel = {version = "0.9.2", optional = true}
-voikko = {version = "0.5.*", optional = true}
-tensorflow-cpu = {version = "2.13.*", optional = true}
-lmdb = {version = "1.4.1", optional = true}
-omikuji = {version = "0.5.*", optional = true}
-yake = {version = "0.4.5", optional = true}
-spacy = {version = "3.6.*", optional = true}
-stwfsapy = {version="0.3.*", optional = true}
-libpecos = {version = "1.*", optional = true}
-=======
 fasttext-wheel = { version = "0.9.2", optional = true }
 voikko = { version = "0.5.*", optional = true }
 tensorflow-cpu = { version = "2.15.*", optional = true, python = "<3.12" }
@@ -68,7 +57,7 @@
 yake = { version = "0.4.8", optional = true }
 spacy = { version = "3.7.*", optional = true }
 stwfsapy = { version = "0.4.*", optional = true, python = "<3.12" }
->>>>>>> e6a20fc5
+libpecos = {version = "1.*", optional = true}
 
 [tool.poetry.dev-dependencies]
 py = "*"

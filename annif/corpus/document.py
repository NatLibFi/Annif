--- conflicted
+++ resolved
@@ -129,16 +129,12 @@
             self.subject_index.by_uri(annif.util.cleanup_uri(uri))
             for uri in (row["subject_uris"] or "").strip().split()
         }
-<<<<<<< HEAD
         metadata = {
             key: val for key, val in row.items() if key not in ("text", "subject_uris")
         }
         yield Document(
-            text=row["text"], subject_set=SubjectSet(subject_ids), metadata=metadata
+            text=(row["text"] or ""), subject_set=SubjectSet(subject_ids), metadata=metadata
         )
-=======
-        yield Document(text=(row["text"] or ""), subject_set=SubjectSet(subject_ids))
->>>>>>> 777e138b
 
     def _check_fields(self, reader: csv.DictReader) -> bool:
         fns = reader.fieldnames

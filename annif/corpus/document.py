"""Clases for supporting document corpora"""

import glob
import os.path
import re
import gzip
import annif.util
from .types import Document, DocumentCorpus
from .convert import DocumentToSubjectCorpusMixin
from .subject import SubjectSet
from ..exception import AnnifException

logger = annif.logger


class DocumentDirectory(DocumentCorpus, DocumentToSubjectCorpusMixin):
    """A directory of files as a full text document corpus"""

    def __init__(self, path, require_subjects=False):
        self.path = path
        self.require_subjects = require_subjects

    def __iter__(self):
        """Iterate through the directory, yielding tuples of (docfile,
        subjectfile) containing file paths. If there is no key file and
        require_subjects is False, the subjectfile will be returned as None."""

        for filename in sorted(glob.glob(os.path.join(self.path, '*.txt'))):
            tsvfilename = re.sub(r'\.txt$', '.tsv', filename)
            if os.path.exists(tsvfilename):
                yield (filename, tsvfilename)
                continue
            keyfilename = re.sub(r'\.txt$', '.key', filename)
            if os.path.exists(keyfilename):
                yield (filename, keyfilename)
                continue
            if not self.require_subjects:
                yield (filename, None)

    @property
    def documents(self):
        for docfilename, keyfilename in self:
            with open(docfilename, errors='replace',
                      encoding='utf-8') as docfile:
                text = docfile.read()
            with open(keyfilename, encoding='utf-8') as keyfile:
                subjects = SubjectSet.from_string(keyfile.read())
            yield self._create_document(text=text,
                                        uris=subjects.subject_uris,
                                        labels=subjects.subject_labels)


class DocumentFile(DocumentCorpus, DocumentToSubjectCorpusMixin):
    """A TSV file as a corpus of documents with subjects"""

    def __init__(self, path):
        self.path = path

    @property
    def documents(self):
        if self.path.endswith('.gz'):
            def opener(path):
                """open a gzip compressed file in text mode"""
                return gzip.open(path, mode='rt')
        else:
            opener = open
<<<<<<< HEAD
        try:
            with opener(self.path) as tsvfile:
                for line in tsvfile:
                    yield from self._parse_tsv_line(line)
        except FileNotFoundError as err:
            raise AnnifException(str(err))

    @staticmethod
    def _parse_tsv_line(line):
        if '\t' in line:
            text, uris = line.split('\t', maxsplit=1)
            subjects = [annif.util.cleanup_uri(uri)
                        for uri in uris.split()]
            yield Document(text=text, uris=subjects, labels=[])
        else:
            logger.warning('Skipping invalid line (missing tab): "%s"',
                           line.rstrip())
=======

        with opener(self.path) as tsvfile:
            for line in tsvfile:
                text, uris = line.split('\t', maxsplit=1)
                subjects = [annif.util.cleanup_uri(uri)
                            for uri in uris.split()]
                yield self._create_document(text=text,
                                            uris=subjects,
                                            labels=[])
>>>>>>> b660eede


class DocumentList(DocumentCorpus, DocumentToSubjectCorpusMixin):
    """A document corpus based on a list of other iterable of Document
    objects"""

    def __init__(self, documents):
        self._documents = documents

    @property
    def documents(self):
        yield from self._documents<|MERGE_RESOLUTION|>--- conflicted
+++ resolved
@@ -64,7 +64,6 @@
                 return gzip.open(path, mode='rt')
         else:
             opener = open
-<<<<<<< HEAD
         try:
             with opener(self.path) as tsvfile:
                 for line in tsvfile:
@@ -78,21 +77,12 @@
             text, uris = line.split('\t', maxsplit=1)
             subjects = [annif.util.cleanup_uri(uri)
                         for uri in uris.split()]
-            yield Document(text=text, uris=subjects, labels=[])
+            yield self._create_document(text=text,
+                                        uris=subjects,
+                                        labels=[])
         else:
             logger.warning('Skipping invalid line (missing tab): "%s"',
                            line.rstrip())
-=======
-
-        with opener(self.path) as tsvfile:
-            for line in tsvfile:
-                text, uris = line.split('\t', maxsplit=1)
-                subjects = [annif.util.cleanup_uri(uri)
-                            for uri in uris.split()]
-                yield self._create_document(text=text,
-                                            uris=subjects,
-                                            labels=[])
->>>>>>> b660eede
 
 
 class DocumentList(DocumentCorpus, DocumentToSubjectCorpusMixin):

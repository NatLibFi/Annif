--- conflicted
+++ resolved
@@ -5,11 +5,6 @@
 
 from typing import TYPE_CHECKING
 
-<<<<<<< HEAD
-from simplemma.language_detector import in_target_language
-
-=======
->>>>>>> c42a93f8
 import annif
 import annif.simplemma_util
 

"""Utility functions for Annif"""

from __future__ import annotations

import glob
import logging
import os
import os.path
import tempfile
<<<<<<< HEAD
from shutil import rmtree
from typing import Any, Callable
=======
from typing import TYPE_CHECKING, Any, Callable

if TYPE_CHECKING:
    from annif.corpus.subject import SubjectIndex
    from annif.suggestion import SubjectSuggestion, SuggestionResults
>>>>>>> d9137ef1

from annif import logger


class DuplicateFilter(logging.Filter):
    """Filter out log messages that have already been displayed."""

    def __init__(self) -> None:
        super().__init__()
        self.logged = set()

    def filter(self, record: logging.LogRecord) -> bool:
        current_log = hash((record.module, record.levelno, record.msg, record.args))
        if current_log not in self.logged:
            self.logged.add(current_log)
            return True
        return False


def atomic_save(
    obj: Any, dirname: str, filename: str, method: Callable | None = None
) -> None:
    """Save the given object (which must have a .save() method, unless the
    method parameter is given) into the given directory with the given
    filename, using a temporary file and renaming the temporary file to the
    final name. The .save() mehod or the function provided in the method argument
    will be called with the path to the temporary file."""

    prefix, suffix = os.path.splitext(filename)
    prefix = "tmp-" + prefix
    tempfd, tempfilename = tempfile.mkstemp(prefix=prefix, suffix=suffix, dir=dirname)
    os.close(tempfd)
    logger.debug("saving %s to temporary file %s", str(obj)[:90], tempfilename)
    if method is not None:
        method(obj, tempfilename)
    else:
        obj.save(tempfilename)
    for fn in glob.glob(tempfilename + "*"):
        newname = fn.replace(tempfilename, os.path.join(dirname, filename))
        logger.debug("renaming temporary file %s to %s", fn, newname)
        os.rename(fn, newname)
        umask = os.umask(0o777)
        os.umask(umask)
        os.chmod(newname, 0o666 & ~umask)


def atomic_save_folder(obj, dirname, method=None):
    """Save the given object (which must have a .save() method, unless the
    method parameter is given) into the given directory,
    using a temporary directory and renaming the temporary directory to the
    final name. The .save() method or the function provided in the method argument
    will be called with the path to the temporary directory."""

    tldir = os.path.dirname(dirname.rstrip("/"))
    os.makedirs(dirname, exist_ok=tldir)
    tempdir = tempfile.TemporaryDirectory(dir=tldir)
    temp_dir_name = tempdir.name
    target_pth = dirname
    logger.debug("saving %s to temporary file %s", str(obj)[:90], temp_dir_name)
    if method is not None:
        method(obj, temp_dir_name)
    else:
        obj.save(temp_dir_name)
    for fn in glob.glob(temp_dir_name + "*"):
        newname = fn.replace(temp_dir_name, target_pth)
        logger.debug("renaming temporary file %s to %s", fn, newname)
        if os.path.isdir(newname):
            rmtree(newname)
        os.replace(fn, newname)


def cleanup_uri(uri: str) -> str:
    """remove angle brackets from a URI, if any"""
    if uri.startswith("<") and uri.endswith(">"):
        return uri[1:-1]
    return uri


def parse_sources(sourcedef: str) -> list[tuple[str, float]]:
    """parse a source definition such as 'src1:1.0,src2' into a sequence of
    tuples (src_id, weight)"""

    sources = []
    totalweight = 0.0
    for srcdef in sourcedef.strip().split(","):
        srcval = srcdef.strip().split(":")
        src_id = srcval[0]
        if len(srcval) > 1:
            weight = float(srcval[1])
        else:
            weight = 1.0
        sources.append((src_id, weight))
        totalweight += weight
    return [(srcid, weight / totalweight) for srcid, weight in sources]


def parse_args(param_string: str) -> tuple[list, dict]:
    """Parse a string of comma separated arguments such as '42,43,key=abc' into
    a list of positional args [42, 43] and a dict of keyword args {key: abc}"""

    if not param_string:
        return [], {}
    posargs = []
    kwargs = {}
    param_strings = param_string.split(",")
    for p_string in param_strings:
        parts = p_string.split("=")
        if len(parts) == 1:
            posargs.append(p_string)
        elif len(parts) == 2:
            kwargs[parts[0]] = parts[1]
    return posargs, kwargs


def apply_param_parse_config(configs, params):
    """Applies a parsing configuration to a parameter dict."""
    return {
        param: configs[param](val)
        for param, val in params.items()
        if param in configs and val is not None
    }


def boolean(val: Any) -> bool:
    """Convert the given value to a boolean True/False value, if it isn't already.
    True values are '1', 'yes', 'true', and 'on' (case insensitive), everything
    else is False."""

    return str(val).lower() in ("1", "yes", "true", "on")


def identity(x: Any) -> Any:
    """Identity function: return the given argument unchanged"""
    return x


def metric_code(metric):
    """Convert a human-readable metric name into an alphanumeric string"""
    return metric.translate(metric.maketrans(" ", "_", "()"))


def suggestion_to_dict(
    suggestion: SubjectSuggestion, subject_index: SubjectIndex, language: str
) -> dict[str, str | float | None]:
    subject = subject_index[suggestion.subject_id]
    return {
        "uri": subject.uri,
        "label": subject.labels[language],
        "notation": subject.notation,
        "score": suggestion.score,
    }


def suggestion_results_to_list(
    suggestion_results: SuggestionResults, subjects: SubjectIndex, lang: str
) -> list[dict[str, list]]:
    return [
        {
            "results": [
                suggestion_to_dict(suggestion, subjects, lang)
                for suggestion in suggestions
            ]
        }
        for suggestions in suggestion_results
    ]<|MERGE_RESOLUTION|>--- conflicted
+++ resolved
@@ -7,16 +7,13 @@
 import os
 import os.path
 import tempfile
-<<<<<<< HEAD
 from shutil import rmtree
 from typing import Any, Callable
-=======
 from typing import TYPE_CHECKING, Any, Callable
 
 if TYPE_CHECKING:
     from annif.corpus.subject import SubjectIndex
     from annif.suggestion import SubjectSuggestion, SuggestionResults
->>>>>>> d9137ef1
 
 from annif import logger
 

--- conflicted
+++ resolved
@@ -6,13 +6,9 @@
 import os
 import os.path
 import tempfile
-<<<<<<< HEAD
 from shutil import rmtree
-
+from typing import Any, Callable
 import numpy as np
-=======
-from typing import Any, Callable
->>>>>>> a501e53b
 
 from annif import logger
 
@@ -56,7 +52,6 @@
         os.rename(fn, newname)
 
 
-<<<<<<< HEAD
 def atomic_save_folder(obj, dirname, method=None):
     """Save the given object (which must have a .save() method, unless the
     method parameter is given) into the given directory,
@@ -82,10 +77,7 @@
         os.replace(fn, newname)
 
 
-def cleanup_uri(uri):
-=======
 def cleanup_uri(uri: str) -> str:
->>>>>>> a501e53b
     """remove angle brackets from a URI, if any"""
     if uri.startswith("<") and uri.endswith(">"):
         return uri[1:-1]
@@ -128,7 +120,6 @@
     return posargs, kwargs
 
 
-<<<<<<< HEAD
 def apply_param_parse_config(configs, params):
     """Applies a parsing configuration to a parameter dict."""
     return {
@@ -138,10 +129,8 @@
     }
 
 
-def boolean(val):
-=======
+
 def boolean(val: Any) -> bool:
->>>>>>> a501e53b
     """Convert the given value to a boolean True/False value, if it isn't already.
     True values are '1', 'yes', 'true', and 'on' (case insensitive), everything
     else is False."""

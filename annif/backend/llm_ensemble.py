--- conflicted
+++ resolved
@@ -33,19 +33,6 @@
     }
 
     def initialize(self, parallel: bool = False) -> None:
-<<<<<<< HEAD
-        super().initialize(parallel)
-        try:
-            self.client = AzureOpenAI(
-                azure_endpoint=os.getenv("AZURE_OPENAI_ENDPOINT"),
-                api_key=os.getenv("AZURE_OPENAI_KEY"),
-                api_version=self.params["api_version"],
-            )
-        except ValueError as err:
-            raise OperationFailedException(
-                f"Failed to connect to Azure endpoint: {err}"
-            ) from err
-=======
         azure_endpoint = os.getenv("AZURE_OPENAI_ENDPOINT")
         api_base_url = os.getenv("LLM_API_BASE_URL")
         if api_base_url is not None:
@@ -64,7 +51,6 @@
                 "Please set the AZURE_OPENAI_ENDPOINT or LLM_API_BASE_URL "
                 "environment variable for LLM API access."
             )
->>>>>>> 340df73b
         self._verify_connection()
         super().initialize(parallel)
 
@@ -217,11 +203,7 @@
                         subject_id=self.project.subjects.by_label(
                             llm_label, self.params["labels_language"]
                         ),
-<<<<<<< HEAD
-                        score=score,
-=======
                         score=score / 100.0,  # LLM scores are between 0 and 100
->>>>>>> 340df73b
                     )
                     if llm_label in labels
                     else SubjectSuggestion(subject_id=None, score=0.0)
@@ -229,11 +211,7 @@
                 for llm_label, score in llm_result.items()
             ]
 
-<<<<<<< HEAD
-        with concurrent.futures.ThreadPoolExecutor() as executor:
-=======
         with concurrent.futures.ThreadPoolExecutor(max_workers=32) as executor:
->>>>>>> 340df73b
             llm_batch_suggestions = list(
                 executor.map(process_single_prompt, texts, labels_batch)
             )

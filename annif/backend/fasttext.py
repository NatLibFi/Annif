--- conflicted
+++ resolved
@@ -112,16 +112,7 @@
         self.info("creating fastText model")
         trainpath = os.path.join(self.datadir, self.TRAIN_FILE)
         modelpath = os.path.join(self.datadir, self.MODEL_FILE)
-<<<<<<< HEAD
-        params = {
-            param: self.FASTTEXT_PARAMS[param](val)
-            for param, val in params.items()
-            if param in self.FASTTEXT_PARAMS
-        }
-=======
-        params = annif.util.apply_param_parse_config(
-            self.FASTTEXT_PARAMS, params)
->>>>>>> 367e493c
+        params = annif.util.apply_param_parse_config(self.FASTTEXT_PARAMS, params)
         if jobs != 0:  # jobs set by user to non-default value
             params["thread"] = jobs
         self.debug("Model parameters: {}".format(params))

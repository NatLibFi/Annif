--- conflicted
+++ resolved
@@ -4,13 +4,8 @@
 import os.path
 import annif.util
 from annif.suggestion import SubjectSuggestion, ListSuggestionResult
-<<<<<<< HEAD
 from annif.exception import NotInitializedException, NotSupportedException
-import fastText
-=======
-from annif.exception import NotInitializedException
 import fasttext
->>>>>>> ce5062d6
 from . import backend
 from . import mixins
 
@@ -117,12 +112,8 @@
         params = {param: self.FASTTEXT_PARAMS[param](val)
                   for param, val in params.items()
                   if param in self.FASTTEXT_PARAMS}
-<<<<<<< HEAD
         self.debug('Model parameters: {}'.format(params))
-        self._model = fastText.train_supervised(trainpath, **params)
-=======
         self._model = fasttext.train_supervised(trainpath, **params)
->>>>>>> ce5062d6
         self._model.save_model(modelpath)
 
     def _train(self, corpus, params):

--- conflicted
+++ resolved
@@ -38,10 +38,7 @@
         if len(chunktexts) == 0:  # no input, empty result
             return ListSuggestionResult(
                 hits=[], subject_index=self.project.subjects)
-<<<<<<< HEAD
         return self._suggest_chunks(chunktexts, params)
-=======
-        return self._suggest_chunks(chunktexts)
 
 
 class TfidfVectorizerMixin:
@@ -71,5 +68,4 @@
             self.datadir,
             self.VECTORIZER_FILE,
             method=joblib.dump)
-        return veccorpus
->>>>>>> 8fd91167
+        return veccorpus
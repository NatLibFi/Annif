--- conflicted
+++ resolved
@@ -79,34 +79,19 @@
     - name: Install Python dependencies
       run: |
         # Selectively install the optional dependencies for some Python versions
-<<<<<<< HEAD
-        # For Python 3.9:
-        if [[ ${{ matrix.python-version }} == '3.9' ]]; then
-          poetry install -E "nn omikuji yake voikko stwfsa pecos";
-        fi
-=======
->>>>>>> 6bae2e5c
         # For Python 3.10:
         if [[ ${{ matrix.python-version }} == '3.10' ]]; then
           poetry install -E "nn omikuji yake voikko stwfsa";
         fi
         # For Python 3.11:
         if [[ ${{ matrix.python-version }} == '3.11' ]]; then
-<<<<<<< HEAD
-          poetry install -E "nn fasttext yake stwfsa voikko spacy pecos";
-=======
           poetry install -E "fasttext spacy estnltk";
->>>>>>> 6bae2e5c
           # download the small English pretrained spaCy model needed by spacy analyzer
           poetry run python -m spacy download en_core_web_sm --upgrade-strategy only-if-needed
         fi
         # For Python 3.12:
         if [[ ${{ matrix.python-version }} == '3.12' ]]; then
-<<<<<<< HEAD
-          poetry install -E "fasttext yake voikko spacy pecos";
-=======
           poetry install -E "nn fasttext yake stwfsa voikko spacy";
->>>>>>> 6bae2e5c
           # download the small English pretrained spaCy model needed by spacy analyzer
           poetry run python -m spacy download en_core_web_sm --upgrade-strategy only-if-needed
         fi

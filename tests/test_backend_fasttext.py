--- conflicted
+++ resolved
@@ -12,8 +12,6 @@
     fasttext_type = annif.backend.get_backend("fasttext")
     fasttext = fasttext_type(
         backend_id='fasttext',
-<<<<<<< HEAD
-=======
         config_params={},
         project=project)
 
@@ -34,7 +32,6 @@
     fasttext_type = annif.backend.get_backend("fasttext")
     fasttext = fasttext_type(
         backend_id='fasttext',
->>>>>>> a6ef36b0
         config_params={
             'limit': 50,
             'dim': 100,

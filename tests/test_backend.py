--- conflicted
+++ resolved
@@ -96,7 +96,6 @@
 
 
 @pytest.mark.skipif(
-<<<<<<< HEAD
     importlib.util.find_spec("pecos") is not None,
     reason="test requires that YAKE is NOT installed",
 )
@@ -104,12 +103,13 @@
     with pytest.raises(ValueError) as excinfo:
         annif.backend.get_backend("xtransformer")
     assert "XTransformer not available" in str(excinfo.value)
-=======
+
+
+@pytest.mark.skipif(
     importlib.util.find_spec("stwfsapy") is not None,
     reason="test requires that STWFSA is NOT installed",
 )
 def test_get_backend_stwfsa_not_installed():
     with pytest.raises(ValueError) as excinfo:
         annif.backend.get_backend("stwfsa")
-    assert "STWFSA not available" in str(excinfo.value)
->>>>>>> a501e53b
+    assert "STWFSA not available" in str(excinfo.value)